--- conflicted
+++ resolved
@@ -77,13 +77,12 @@
 - Confirmed scheduler-related tests run with pytest.
 
 ## PR 14
-<<<<<<< HEAD
-- Renamed `tests/test_hpc_scheduler.py` to `tests/test_hpc_schedulers.py` for clarity.
-- Documented the import path `asi.hpc_schedulers` in `docs/Plan.md`.
-=======
 - Replaced manual BaseDashboard fallbacks in several dashboards with
   `load_base_dashboard` from `dashboard_import_helper`.
 - Added helper import fallbacks and cleaned up unused imports.
 - Updated dashboard tests with lightweight stubs for missing dependencies so
   they run without external packages.
->>>>>>> f92aafd1
+
+## PR 15
+- Renamed `tests/test_hpc_scheduler.py` to `tests/test_hpc_schedulers.py` for clarity.
+- Documented the import path `asi.hpc_schedulers` in `docs/Plan.md`.