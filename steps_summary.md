# Development Steps Summary

## PR 1
- Added a bullet in `AGENTS.md` requiring each pull request to summarize what changed, how it was done, and why, recorded in `steps_summary.md`.
- Generated `parallel_tasks.md` enumerating a review task for every file in the repository. Each task instructs contributors to analyze code quality, docs, and tests.
- Created this `steps_summary.md` to document the steps themselves.
- Added `ideas.md` to capture reasoning behind feature additions and their connection to ASI goals.

## PR 2
- Refined the bullet in `AGENTS.md` describing the PR summary requirement for brevity.
- Updated Task 1 in `parallel_tasks.md` with concrete review notes for `AGENTS.md`.
- Documented these adjustments in this file.

## PR 3
- Introduced `graph_visualizer_base.py` with helper functions for reading graph JSON, layout calculations and a reusable `WebSocketServer`.
- Refactored `got_visualizer.py`, `got_3d_visualizer.py`, and `ar_got_overlay.py` to use the new helpers, eliminating duplicated code and adding fallback imports for tests.
- Updated `docs/Plan.md` with a bullet about the shared base module.

## PR 4
- Created `cross_lingual_utils.embed_text` as shared deterministic text embedding helper.
- Updated `cross_lingual_memory.py` and `cross_lingual_graph.py` to import this function instead of local implementations.
- Adjusted tests to rely on the new module.

## PR 5
- Introduced `hpc_base_scheduler.HPCBaseScheduler` to handle job queueing and submission.
- Added `ArimaStrategy` and `GNNStrategy` as pluggable forecast components used by the base class.
- Refactored `hpc_forecast_scheduler.py` and `hpc_gnn_scheduler.py` to inherit from the base scheduler.
- Simplified `hpc_multi_scheduler.py` by calling `forecast_scores()` directly on each scheduler instance.
- Documented the new architecture in `docs/Plan.md`.
- Refactored summarizing memories to share BaseSummarizingMemory.

## PR 6
- Documented the quantized search pipeline in `docs/quantized_vector_search_tasks.md`.
- Added `CodeIndexer` and `IncrementalPQIndexer` to embed code and manage PQ shards.
- Extended `HierarchicalMemory` with a `pq_store` and re-ranking search logic.
- Implemented `QuantizedMemoryServer` and client for remote queries.
- Created `build_pq_index.py` script and new unit test `test_quantized_search.py`.
- Updated `Implementation.md`, `Plan.md` and README with usage instructions.

## PR 7
- Fixed failing quantized search test by adding missing `_DummyTensor` helpers
  and tweaking retrieval logic.

## PR 8
- Optimized candidate lookup in `HierarchicalMemory.search` by indexing
  metadata to vector indices.
- Extended `VectorStore`, `FaissVectorStore` and `PQVectorStore` with
  `_meta_map` dictionaries to speed up retrieval.

## PR 9
- Unified carbon-aware scheduling by merging `carbon_hpc_scheduler` into `carbon_aware_scheduler`.
- Added `dashboard_import_helper.load_base_dashboard` and updated key dashboards to use it.
- Documented scheduler changes in `docs/Plan.md`.

## PR 10
- Introduced `_record_carbon_saving` helper used by `submit_best` and
  `submit_best_rl` to consolidate telemetry logic.
- Updated unit tests and documentation accordingly.

## PR 11
<<<<<<< HEAD
- Removed `src/hpc_scheduler.py` in favour of `asi.hpc_schedulers`.
- Updated all scheduler modules, tests and documentation to import from the new
  package path.
- Confirmed scheduler-related tests run with pytest.
=======
- Moved `BaseSummarizingMemory` into `summarizing_memory.py` and removed the old module.
- Updated dependent modules and tests to import `BaseSummarizingMemory` from `asi.summarizing_memory`.
- Adjusted unit tests to load the new unified module with lightweight stubs.

- Added `memory_client_base.MemoryClientBase` with reusable `add_batch` and
  `query_batch` methods shared by gRPC memory clients.
- Refactored `RemoteMemory` and `QuantizedMemoryClient` to inherit the base and
  renamed `RemoteMemory.search_batch` to `query_batch`.
- Updated unit tests and exported the base class. Documented the change in
  `docs/Plan.md`.
>>>>>>> feb48128
<|MERGE_RESOLUTION|>--- conflicted
+++ resolved
@@ -58,20 +58,20 @@
 - Updated unit tests and documentation accordingly.
 
 ## PR 11
-<<<<<<< HEAD
-- Removed `src/hpc_scheduler.py` in favour of `asi.hpc_schedulers`.
-- Updated all scheduler modules, tests and documentation to import from the new
-  package path.
-- Confirmed scheduler-related tests run with pytest.
-=======
 - Moved `BaseSummarizingMemory` into `summarizing_memory.py` and removed the old module.
 - Updated dependent modules and tests to import `BaseSummarizingMemory` from `asi.summarizing_memory`.
 - Adjusted unit tests to load the new unified module with lightweight stubs.
 
+## PR 12
 - Added `memory_client_base.MemoryClientBase` with reusable `add_batch` and
   `query_batch` methods shared by gRPC memory clients.
 - Refactored `RemoteMemory` and `QuantizedMemoryClient` to inherit the base and
   renamed `RemoteMemory.search_batch` to `query_batch`.
 - Updated unit tests and exported the base class. Documented the change in
   `docs/Plan.md`.
->>>>>>> feb48128
+
+## PR 13
+- Removed `src/hpc_scheduler.py` in favour of `asi.hpc_schedulers`.
+- Updated all scheduler modules, tests and documentation to import from the new
+  package path.
+- Confirmed scheduler-related tests run with pytest.