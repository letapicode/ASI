--- conflicted
+++ resolved
@@ -88,14 +88,14 @@
 - Documented the import path `asi.hpc_schedulers` in `docs/Plan.md`.
 
 ## PR 16
-<<<<<<< HEAD
+
 - Reworked `EphemeralVectorStore` to inherit from `VectorStore` and reuse its
   insertion logic.
 - Added timestamp tracking so expired vectors are purged automatically before
   searching, deleting or checking the length.
 - Updated unit tests to rely on this implicit cleanup and noted the subclass in
   `docs/Plan.md`.
-=======
+
 - Removed the legacy `carbon_hpc_scheduler` module.
 - Updated all imports and tests to use `asi.carbon_aware_scheduler`.
 - Documented the change and cleaned up related task descriptions.
@@ -106,4 +106,4 @@
 - Updated code, tests and scripts to use the new strategy module.
 - Documented the changes in `docs/Plan.md`.
 
->>>>>>> ab7c8300
+
