# Development Steps Summary

## PR 1
- Added a bullet in `AGENTS.md` requiring each pull request to summarize what changed, how it was done, and why, recorded in `steps_summary.md`.
- Generated `parallel_tasks.md` enumerating a review task for every file in the repository. Each task instructs contributors to analyze code quality, docs, and tests.
- Created this `steps_summary.md` to document the steps themselves.
- Added `ideas.md` to capture reasoning behind feature additions and their connection to ASI goals.

## PR 2
- Refined the bullet in `AGENTS.md` describing the PR summary requirement for brevity.
- Updated Task 1 in `parallel_tasks.md` with concrete review notes for `AGENTS.md`.
- Documented these adjustments in this file.

## PR 3
- Introduced `graph_visualizer_base.py` with helper functions for reading graph JSON, layout calculations and a reusable `WebSocketServer`.
- Refactored `got_visualizer.py`, `got_3d_visualizer.py`, and `ar_got_overlay.py` to use the new helpers, eliminating duplicated code and adding fallback imports for tests.
- Updated `docs/Plan.md` with a bullet about the shared base module.

## PR 4
- Created `cross_lingual_utils.embed_text` as shared deterministic text embedding helper.
- Updated `cross_lingual_memory.py` and `cross_lingual_graph.py` to import this function instead of local implementations.
- Adjusted tests to rely on the new module.

## PR 5
- Introduced `hpc_base_scheduler.HPCBaseScheduler` to handle job queueing and submission.
- Added `ArimaStrategy` and `GNNStrategy` as pluggable forecast components used by the base class.
- Refactored `hpc_forecast_scheduler.py` and `hpc_gnn_scheduler.py` to inherit from the base scheduler.
- Simplified `hpc_multi_scheduler.py` by calling `forecast_scores()` directly on each scheduler instance.
- Documented the new architecture in `docs/Plan.md`.
- Refactored summarizing memories to share BaseSummarizingMemory.

## PR 6
- Documented the quantized search pipeline in `docs/quantized_vector_search_tasks.md`.
- Added `CodeIndexer` and `IncrementalPQIndexer` to embed code and manage PQ shards.
- Extended `HierarchicalMemory` with a `pq_store` and re-ranking search logic.
- Implemented `QuantizedMemoryServer` and client for remote queries.
- Created `build_pq_index.py` script and new unit test `test_quantized_search.py`.
- Updated `Implementation.md`, `Plan.md` and README with usage instructions.

## PR 7
- Fixed failing quantized search test by adding missing `_DummyTensor` helpers
  and tweaking retrieval logic.

## PR 8
- Optimized candidate lookup in `HierarchicalMemory.search` by indexing
  metadata to vector indices.
- Extended `VectorStore`, `FaissVectorStore` and `PQVectorStore` with
  `_meta_map` dictionaries to speed up retrieval.

## PR 9
- Unified carbon-aware scheduling by merging `carbon_hpc_scheduler` into `carbon_aware_scheduler`.
- Added `dashboard_import_helper.load_base_dashboard` and updated key dashboards to use it.
- Documented scheduler changes in `docs/Plan.md`.

## PR 10
- Introduced `_record_carbon_saving` helper used by `submit_best` and
  `submit_best_rl` to consolidate telemetry logic.
- Updated unit tests and documentation accordingly.

## PR 11
- Moved `BaseSummarizingMemory` into `summarizing_memory.py` and removed the old module.
- Updated dependent modules and tests to import `BaseSummarizingMemory` from `asi.summarizing_memory`.
- Adjusted unit tests to load the new unified module with lightweight stubs.

## PR 12
- Added `memory_client_base.MemoryClientBase` with reusable `add_batch` and
  `query_batch` methods shared by gRPC memory clients.
- Refactored `RemoteMemory` and `QuantizedMemoryClient` to inherit the base and
  renamed `RemoteMemory.search_batch` to `query_batch`.
- Updated unit tests and exported the base class. Documented the change in
  `docs/Plan.md`.

## PR 13
- Removed `src/hpc_scheduler.py` in favour of `asi.hpc_schedulers`.
- Updated all scheduler modules, tests and documentation to import from the new
  package path.
- Confirmed scheduler-related tests run with pytest.

## PR 14
- Replaced manual BaseDashboard fallbacks in several dashboards with
  `load_base_dashboard` from `dashboard_import_helper`.
- Added helper import fallbacks and cleaned up unused imports.
- Updated dashboard tests with lightweight stubs for missing dependencies so
  they run without external packages.

## PR 15
- Renamed `tests/test_hpc_scheduler.py` to `tests/test_hpc_schedulers.py` for clarity.
- Documented the import path `asi.hpc_schedulers` in `docs/Plan.md`.

## PR 16
<<<<<<< HEAD
- Integrated temperature-aware throttling directly into `AcceleratorScheduler`.
- Removed legacy `gpu_aware_scheduler.py` and `thermal_gpu_scheduler.py` modules.
- Updated tests to use `AcceleratorScheduler(max_util=..., max_temp=...)`.
- Adjusted documentation for the new behaviour.
=======

- Reworked `EphemeralVectorStore` to inherit from `VectorStore` and reuse its
  insertion logic.
- Added timestamp tracking so expired vectors are purged automatically before
  searching, deleting or checking the length.
- Updated unit tests to rely on this implicit cleanup and noted the subclass in
  `docs/Plan.md`.

- Removed the legacy `carbon_hpc_scheduler` module.
- Updated all imports and tests to use `asi.carbon_aware_scheduler`.
- Documented the change and cleaned up related task descriptions.

- Unified forecasting strategies in `forecast_strategies.py`.
- Removed algorithm-specific scheduler modules.
- Added `make_scheduler()` factory in `hpc_base_scheduler`.
- Updated code, tests and scripts to use the new strategy module.
- Documented the changes in `docs/Plan.md`.


>>>>>>> 45003c81
<|MERGE_RESOLUTION|>--- conflicted
+++ resolved
@@ -88,12 +88,11 @@
 - Documented the import path `asi.hpc_schedulers` in `docs/Plan.md`.
 
 ## PR 16
-<<<<<<< HEAD
 - Integrated temperature-aware throttling directly into `AcceleratorScheduler`.
 - Removed legacy `gpu_aware_scheduler.py` and `thermal_gpu_scheduler.py` modules.
 - Updated tests to use `AcceleratorScheduler(max_util=..., max_temp=...)`.
 - Adjusted documentation for the new behaviour.
-=======
+
 
 - Reworked `EphemeralVectorStore` to inherit from `VectorStore` and reuse its
   insertion logic.
@@ -112,5 +111,3 @@
 - Updated code, tests and scripts to use the new strategy module.
 - Documented the changes in `docs/Plan.md`.
 
-
->>>>>>> 45003c81
