--- conflicted
+++ resolved
@@ -482,15 +482,15 @@
     if versioner is not None:
         flat = [p for tri in triples for p in tri]
         versioner.record(flat, note="download_triples")
-<<<<<<< HEAD
+
     if carbon_tracker is not None:
         carbon_tracker.stop()
-=======
+
     if provenance is not None:
         flat = [str(p) for tri in triples for p in tri]
         rec = json.dumps({"note": "download_triples", "outputs": flat}, sort_keys=True)
         provenance.append(rec)
->>>>>>> 11971416
+
     return triples
 
 
