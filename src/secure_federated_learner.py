--- conflicted
+++ resolved
@@ -1,18 +1,10 @@
 from __future__ import annotations
-
-<<<<<<< HEAD
-from typing import Iterable, Tuple
-
-from .zk_gradient_proof import ZKGradientProof
-=======
 
 from typing import Iterable, Tuple
 
 from .zk_gradient_proof import ZKGradientProof
 
-from typing import Iterable
 
->>>>>>> f5217f6a
 from .zk_verifier import ZKVerifier
 
 import torch
@@ -38,10 +30,7 @@
         torch.manual_seed(self.key)
         noise = torch.randn_like(grad)
         self._last_noise = noise
-<<<<<<< HEAD
-=======
 
->>>>>>> f5217f6a
         enc = grad + noise
         if with_proof:
             return enc, ZKGradientProof.generate(grad)
@@ -56,10 +45,6 @@
             raise ValueError("invalid gradient proof")
         return dec
 
-<<<<<<< HEAD
-=======
-
->>>>>>> f5217f6a
     def aggregate(
         self, grads: Iterable[torch.Tensor], proofs: Iterable[str] | None = None
     ) -> torch.Tensor:
