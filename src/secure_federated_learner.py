--- conflicted
+++ resolved
@@ -1,13 +1,12 @@
 from __future__ import annotations
 
-<<<<<<< HEAD
+
 from typing import Iterable, Tuple
 
 from .zk_gradient_proof import ZKGradientProof
-=======
+
 from typing import Iterable
 
->>>>>>> e3d2a6c7
 from .zk_verifier import ZKVerifier
 
 import torch
@@ -33,7 +32,7 @@
         torch.manual_seed(self.key)
         noise = torch.randn_like(grad)
         self._last_noise = noise
-<<<<<<< HEAD
+
         enc = grad + noise
         if with_proof:
             return enc, ZKGradientProof.generate(grad)
@@ -47,12 +46,7 @@
         if proof and not proof.verify(dec):
             raise ValueError("invalid gradient proof")
         return dec
-=======
-        return grad + noise
 
-    def decrypt(self, grad: torch.Tensor) -> torch.Tensor:
-        return grad - getattr(self, "_last_noise", torch.zeros_like(grad))
->>>>>>> e3d2a6c7
 
     def aggregate(
         self, grads: Iterable[torch.Tensor], proofs: Iterable[str] | None = None
