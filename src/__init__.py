--- conflicted
+++ resolved
@@ -108,8 +108,5 @@
     patched_head,
     head_importance,
 )
-<<<<<<< HEAD
 from .neural_arch_search import DistributedArchSearch
-=======
 from .graph_of_thought import GraphOfThought
->>>>>>> 2127c293
