--- conflicted
+++ resolved
@@ -106,12 +106,9 @@
     pbm: "PrivacyBudgetManager | None" = None,
     run_id: str = "default",
     budget: ComputeBudgetTracker | None = None,
-<<<<<<< HEAD
     synth_3d: Iterable[tuple[str, np.ndarray]] | None = None,
-=======
     use_differentiable_memory: bool = False,
     learner: CausalGraphLearner | None = None
->>>>>>> 7fa60137
 ) -> WorldModel:
     model = WorldModel(cfg)
     if synth_3d is not None:
