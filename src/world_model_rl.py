--- conflicted
+++ resolved
@@ -105,11 +105,8 @@
     pbm: "PrivacyBudgetManager | None" = None,
     run_id: str = "default",
     budget: ComputeBudgetTracker | None = None,
-<<<<<<< HEAD
     use_differentiable_memory: bool = False,
-=======
-    learner: CausalGraphLearner | None = None,
->>>>>>> 676d0b9a
+    learner: CausalGraphLearner | None = None
 ) -> WorldModel:
     model = WorldModel(cfg)
     scheduler = (
