--- conflicted
+++ resolved
@@ -121,11 +121,10 @@
         evict_check_interval: int = 100,
         use_kg: bool = False,
         translator: "CrossLingualTranslator | None" = None,
-<<<<<<< HEAD
         retrieval_policy: "RetrievalPolicy | None" = None,
-=======
+
         encryption_key: bytes | None = None,
->>>>>>> 3511b857
+
     ) -> None:
         if temporal_decay is None:
             self.compressor = StreamingCompressor(dim, compressed_dim, capacity)
@@ -167,14 +166,14 @@
         self.kg: KnowledgeGraphMemory | None = KnowledgeGraphMemory() if use_kg else None
         self.last_trace: dict | None = None
         self.translator = translator
-<<<<<<< HEAD
+
         self.retrieval_policy = retrieval_policy
-=======
+
         if isinstance(self.store, EncryptedVectorStore):
             self.encryption_key = self.store.key
         else:
             self.encryption_key = None
->>>>>>> 3511b857
+
 
     def __len__(self) -> int:
         """Return the number of stored vectors."""
