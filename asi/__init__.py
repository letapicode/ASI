from pathlib import Path
import sys
import importlib.util

# Allow imports without installing the package
_src = Path(__file__).resolve().parent.parent / "src"
if _src.exists() and str(_src) not in sys.path:
    sys.path.insert(0, str(_src))


def _import(name: str) -> None:
    path = _src / f"{name}.py"
    if not path.exists():
        return
    spec = importlib.util.spec_from_file_location(f"asi.{name}", path)
    if spec and spec.loader:
        mod = importlib.util.module_from_spec(spec)
        sys.modules[f"asi.{name}"] = mod
        globals()[name] = mod
        spec.loader.exec_module(mod)


for _m in [
    "vector_store",
    "pq_vector_store",
    "async_vector_store",
    "quantum_retrieval",
    "quantum_sampler",
    "quantum_hpo",
<<<<<<< HEAD
    "memory_pb2",
    "memory_pb2_grpc",
    "quantum_memory_server",
    "quantum_memory_client",
=======
    "enclave_runner",
>>>>>>> 5f6214f4
]:
    _import(_m)


def __getattr__(name: str):
    _import(name)
    if name in globals():
        return globals()[name]
    raise AttributeError(name)<|MERGE_RESOLUTION|>--- conflicted
+++ resolved
@@ -27,14 +27,11 @@
     "quantum_retrieval",
     "quantum_sampler",
     "quantum_hpo",
-<<<<<<< HEAD
     "memory_pb2",
     "memory_pb2_grpc",
     "quantum_memory_server",
     "quantum_memory_client",
-=======
     "enclave_runner",
->>>>>>> 5f6214f4
 ]:
     _import(_m)
 
