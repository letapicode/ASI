numpy
torch
# disk-backed vector DB
faiss-cpu
# optional: flash-attn for FlashAttention-3 support
aiohttp
grpcio
grpcio-tools
requests
pillow
scikit-learn
umap-learn
plotly
pyyaml
<<<<<<< HEAD
fastapi
uvicorn
=======
cryptography
>>>>>>> dc0d7710
<|MERGE_RESOLUTION|>--- conflicted
+++ resolved
@@ -12,9 +12,6 @@
 umap-learn
 plotly
 pyyaml
-<<<<<<< HEAD
 fastapi
 uvicorn
-=======
 cryptography
->>>>>>> dc0d7710
