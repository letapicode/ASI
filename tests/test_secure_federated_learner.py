--- conflicted
+++ resolved
@@ -31,10 +31,7 @@
         dec = learner.decrypt(enc, proof)
         self.assertTrue(torch.allclose(dec, torch.ones(3)))
 
-<<<<<<< HEAD
-=======
 
->>>>>>> f5217f6a
     def test_proof_required(self):
         learner = SecureFederatedLearner(key=1, require_proof=True)
         g = torch.ones(2)
