--- conflicted
+++ resolved
@@ -25,15 +25,13 @@
         agg = learner.aggregate([learner.decrypt(g) for g in grads])
         self.assertTrue(torch.allclose(agg, torch.tensor([0.5, 0.5])))
 
-<<<<<<< HEAD
     def test_proof_roundtrip(self):
         learner = SecureFederatedLearner(key=2)
         enc, proof = learner.encrypt(torch.ones(3), with_proof=True)
         dec = learner.decrypt(enc, proof)
         self.assertTrue(torch.allclose(dec, torch.ones(3)))
 
-=======
->>>>>>> e3d2a6c7
+
     def test_proof_required(self):
         learner = SecureFederatedLearner(key=1, require_proof=True)
         g = torch.ones(2)
