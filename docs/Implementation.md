--- conflicted
+++ resolved
@@ -937,27 +937,6 @@
 
 `MultiAgentCoordinator` accepts a `ComputeBudgetTracker` instance which tracks GPU hours per agent. `RLNegotiator` considers `tracker.remaining()` when assigning tasks and each action logs usage via `tracker.consume()`. This ensures repositories are processed by agents with sufficient budget.
 
-<<<<<<< HEAD
-- `src/nerf_world_model.py` implements a tiny NeRF renderer with multi-view dataset helpers. Training on the synthetic cube sequence reaches around **25 dB PSNR** after 50 epochs.
-
-## Graph Neural Memory
-
-`src/gnn_memory.py` implements a tiny GraphSAGE encoder over a `GraphOfThought`. Each node text is hashed into an initial vector and message passing averages neighbour features before a linear projection. The resulting embeddings are used for context-aware search across reasoning steps.
-
-**Message passing steps**
-
-1. Embed all node texts deterministically with `_embed_text`.
-2. For every node, compute the mean embedding of its outgoing neighbours.
-3. Combine self and neighbour representations with two linear layers and a ReLU.
-
-**Training objective**
-
-Edges are reconstructed via a simple link prediction loss. For each observed edge the dot product of connected nodes is maximised while the score for a random negative node is minimised.
-
-**Integration**
-
-`encode_nodes()` returns the learned node embeddings. `query(context)` fetches the embeddings of neighbours of a given node or set of nodes so existing memory modules can condition retrieval on the current reasoning context.
-=======
 ### RL Multi-Cluster Scheduler
 
 `src/rl_multi_cluster_scheduler.py` extends the heuristic `MultiClusterScheduler`
@@ -973,4 +952,21 @@
 forecasts fluctuate.
 
 - `src/nerf_world_model.py` implements a tiny NeRF renderer with multi-view dataset helpers. Training on the synthetic cube sequence reaches around **25 dB PSNR** after 50 epochs.
->>>>>>> 2c66b2c2
+
+## Graph Neural Memory
+
+`src/gnn_memory.py` implements a tiny GraphSAGE encoder over a `GraphOfThought`. Each node text is hashed into an initial vector and message passing averages neighbour features before a linear projection. The resulting embeddings are used for context-aware search across reasoning steps.
+
+**Message passing steps**
+
+1. Embed all node texts deterministically with `_embed_text`.
+2. For every node, compute the mean embedding of its outgoing neighbours.
+3. Combine self and neighbour representations with two linear layers and a ReLU.
+
+**Training objective**
+
+Edges are reconstructed via a simple link prediction loss. For each observed edge the dot product of connected nodes is maximised while the score for a random negative node is minimised.
+
+**Integration**
+
+`encode_nodes()` returns the learned node embeddings. `query(context)` fetches the embeddings of neighbours of a given node or set of nodes so existing memory modules can condition retrieval on the current reasoning context.
