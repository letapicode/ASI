# Implementation Notes for S-1 and S-2

This repository includes starter modules for the first two algorithms listed in `docs/Plan.md`.

## S-1 Sparse Mixture-of-Experts Routing

- `src/moe_router.py` provides two routers:
  - `HashRouter` uses hash-based gating to activate at most two experts per token.
  - `SwitchRouter` employs a learned linear gate and selects the top-k experts.
  Both expose `load_balance_std` and `expert_utilization` to inspect token distribution.
  - `ElasticMoERouter` dynamically reduces the number of active experts when GPU
    memory utilization gets high. It inherits from `SwitchRouter` and exposes
    `active_experts` to track the current count.
- `src/moe_layer.py` implements a small MoE feed-forward block using these routers. It accepts an optional
  `balance_weight` which multiplies the `balance_loss()` penalty derived from the router's assignments and
  returns it alongside the layer output.

## S-2 FlashAttention-3 Kernel

- `src/flash_attention3.py` wraps the FlashAttention-3 kernel and exposes `_HAS_FLASH3` to
signal availability. If the import fails, the wrapper calls PyTorch's `scaled_dot_product_attention` instead.

These modules are prototypes to facilitate experimentation and benchmarking.

## Load-Balancing Measurement

See `docs/load_balance.md` for a walkthrough on how expert utilization is computed and how to replicate
the measurement. A quick example:

```python
from src.moe_router import HashRouter
import torch

x = torch.randn(4, 512, 256)
router = HashRouter(num_experts=16)
assign = router(x)
print('std:', router.load_balance_std(assign))
print('counts:', router.expert_utilization(assign))
```

## Benchmark Script

`scripts/benchmark_moe.py` offers a minimal example comparing parameter counts and approximate
training FLOPs with and without the MOE router.

Run it from the project root. By default it uses `HashRouter`; pass `--router switch` for the learned router or `--router elastic` for the adaptive variant:

```bash
python scripts/benchmark_moe.py --router elastic
```

Expected output shows the dense and MOE parameter counts along with their ratio and a rough FLOP
ratio:

```
Dense params: 262912
MOE params: 2236672
Param increase: 8.5
FLOP ratio: 8.5
```

`scripts/moe_vs_dense.py` provides a similar toy benchmark implemented as a standalone module. It
contrasts a dense feed-forward model with the MOE version. Pass `--router elastic` to exercise the adaptive router.

Run it as:

```bash
python scripts/moe_vs_dense.py --router elastic
```

The script prints the same parameter counts and a comparable FLOP ratio, labelled `Param ratio`. Both
scripts are starting points for more detailed experiments.

## FlashAttention-3 Integration

`src/flash_attention3.py` attempts to import the FlashAttention-3 CUDA/ROCm kernel.
The module exposes `_HAS_FLASH3` to indicate whether the kernel was imported.
If not, the wrapper falls back to `torch.nn.functional.scaled_dot_product_attention`.
To build the kernel yourself:

1. Install the `flash-attn` package with CUDA visible: `pip install flash-attn --no-binary flash-attn`.
2. Ensure `TORCH_CUDA_ARCH_LIST` matches your GPU architecture.
3. Set the environment variable `FLASH_ATTENTION_FORCE_BUILD=1` to trigger compilation from source if needed.

After installation, the wrapper will automatically call the optimized kernel.

## S-3 Scaling-law Breakpoint Model

`src/scaling_law.py` defines ``BreakpointScalingLaw`` which fits a piecewise
log--log relation to compute versus loss. Initialize the model with an optional
breakpoint guess and call ``fit()`` with arrays of compute values and observed
losses.

```python
from src.scaling_law import BreakpointScalingLaw

params = [1e7, 5e7, 1e8, 5e8]
loss = [2.0, 1.8, 1.6, 1.3]
model = BreakpointScalingLaw()
model.fit(params, loss)
print('breakpoint:', model.break_compute)
print('predictions:', model.predict(params))
```

The helper searches over candidate breakpoints and performs linear regression in
log space on either side. The resulting model can forecast loss beyond the
training range.

Pass a list to ``break_compute`` to fit multiple breakpoints. Each segment's
``(slope, intercept)`` pair is stored in ``model.params``:

```python
model = BreakpointScalingLaw([5e7, 5e8])
model.fit(params, loss)
print('breaks:', model.break_compute)
print('segments:', model.params)
```

`src/scaling_breakpoint.py` offers a compact variant `fit_breakpoint()` which
returns a dataclass `BreakpointModel` with slopes and intercepts on either side
of the break. Use it when you just need predictions without storing the full
fitting helper:

```python
from src.scaling_breakpoint import fit_breakpoint

model = fit_breakpoint(params, loss)
print(model.breakpoint, model.predict(params))
```

## S-4 4-bit Quantized LoRA Training

- `src/lora_quant.py` implements a small LoRA adapter stored in int4 precision.
- `apply_quant_lora()` injects these adapters into an existing network so most parameters stay frozen during fine-tuning.

## C-1 RetNet Retention Kernel

- `src/retnet_retention.py` implements a minimal retention module.
- It sequentially accumulates `k * v` products with a decay factor and multiplies by the query at each step.
- The design follows the linear-time, constant-memory retention described in the
  RetNet paper and serves as a placeholder for more optimised kernels.

## C-2 Mamba State-Space Block

- `src/mamba_block.py` implements a simplified state-space module with a gated recurrent update.
- The block runs in linear time over the sequence and maintains a per-batch hidden state.
- It serves as a minimal reference for experiments targeting the Mamba architecture described in the paper.

## C-3 Hyena Filter

- `src/hyena_filter.py` adds an FFT-based 1D convolution used in Hyena and H\u00b3 models.
- The module exposes a `HyenaFilter` class with a learnable filter.
- Forward pass performs convolution in the frequency domain and returns a tensor
  with the same shape as the input.
- This provides a prototype for the long-range implicit-FFT filtering described
  in the Plan under **C-3**.

## Streaming Compression

- `src/streaming_compression.py` implements a `StreamingCompressor` that keeps a
  reservoir sample of token embeddings and compresses them with a small
  autoencoder.
- This demonstrates the *streaming compression* step toward infinite context,
  keeping the working set roughly logarithmic in sequence length.

## Hierarchical Vector Store

- `src/vector_store.py` provides an in-memory `VectorStore` with dot-product
  similarity search.
- `VectorStore.add()` stores embeddings with optional metadata and
  `search()` returns the top-k nearest vectors.
- The store now supports `save()` and `load()` to persist vectors and metadata
  to a compressed `.npz` file.
- This serves as a minimal prototype for the *hierarchical retrieval* memory
  described in the Plan.
- `src/async_vector_store.py` adds `AsyncFaissVectorStore` which wraps the
  disk-backed FAISS index with a thread pool. `add_async()` and `search_async()`
  submit operations to background workers, while `aadd()` and `asearch()`
  provide `asyncio` interfaces. It can also be used with
  ``async with AsyncFaissVectorStore(...) as store:`` to automatically shut down
  the worker pool.
- `src/hierarchical_memory.py` combines `StreamingCompressor` with either the
  in-memory `VectorStore` or a new `FaissVectorStore`. Passing a path hooks the
  memory to a persistent FAISS index so distant tokens are written to disk
  automatically. Retrieved vectors stay on the query device. The `save()` and
  `load()` helpers now handle both store types, letting large histories rebuild
  from disk with a single call.
- `HierarchicalMemory` now accepts `use_async=True` to employ
 `AsyncFaissVectorStore`. `add()`, `delete()`, `search()`, `save()` and
 `load()` check if an event loop is running. When called from synchronous code
 they block with ``asyncio.run``. Inside a running loop they return an
 ``asyncio.Task`` so callers can ``await`` the scheduled operation. The
 explicit async variants (`aadd`, `adelete`, `asearch`, `save_async`,
 `load_async`) remain available for direct use.
 `HierarchicalMemory` defines `__len__` so `len(mem)` reports the number of
 stored vectors.

## C-4 MegaByte Patching

- `src/megabyte_patching.py` contains a `MegaBytePatching` module that groups
  byte sequences into fixed-size patches.
- Each patch is embedded with a learnable byte table and projected to a single
  vector, forming the hierarchical representation used in MegaByte models.

## C-5 Top-k Sparse Attention

- `src/topk_sparse_attention.py` defines `topk_sparse_attention` to select the highest-scoring keys per query.
- This provides a lightweight inference-time approximation to full attention for the **C-5** task.
- `k_top` must not exceed `seq_k`; a `ValueError` is raised otherwise.
- See `docs/Plan.md` under **C-5** for the full task context.

## C-6 RWKV Infinite-Context Loop

- `src/rwkv_loop.py` provides a simplified recurrent block employing the token-shift trick.
- It keeps only a single hidden state per batch, enabling constant-memory training on very long sequences.

### Example Infinite Context Training

`scripts/train_infinite_context.py` wires together `RWKVLoop`, `StreamingCompressor`,
`HierarchicalMemory`, and `LinkSlotAttention`. The script now downloads the
TinyShakespeare corpus and feeds it through `ChunkWiseRetrainer`. After each
epoch the model is evaluated to report perplexity, retrieval hit rate, and
current memory size:

```bash
python scripts/train_infinite_context.py --epochs 2
```

Checkpoints under `checkpoints/` persist both the model weights and the
hierarchical memory state. This workflow demonstrates how retrieval memory can
extend the context window indefinitely while still training in constant memory.

To reproduce the toy run step by step:

1. Execute `train_infinite_context.py` with the desired number of epochs. The
   helper `load_dataset()` downloads and tokenizes TinyShakespeare on the first
   run.
2. An `InfiniteContextModel` is instantiated combining `RWKVLoop` with a
   `HierarchicalMemory` store. Training occurs through
   `ChunkWiseRetrainer.train()` which feeds the tokens in 64-token chunks.
3. After each epoch `evaluate()` calculates the loss, perplexity and retrieval
   hit rate using the growing memory.
4. `save_checkpoint()` writes the model weights and the memory state to
   `checkpoints/stepN`. The memory is stored via `HierarchicalMemory.save()`.
5. When restarting from a checkpoint, load `model.pt` with `torch.load` and
   call `HierarchicalMemory.load()` on the saved memory directory. Assign the
   result to `model.memory` before resuming training. Reloading ensures previous
   retrievals remain available so the context effectively persists across runs.

## A-1 Paper-to-Code Transpiler

- `src/paper_to_code.py` offers a minimal transpiler from LaTeX pseudo-code to
  Python. The function `transpile()` maps common `\For`, `\If`, and `\State`
  commands to Python syntax and manages indentation.
- A small command line interface is provided via `python -m src.paper_to_code`
  to convert a LaTeX file into a Python script.

## A-2 AutoBench Harness

- `src/autobench.py` runs each test module in its own subprocess to sandbox imports.
- `summarize_results()` returns a concise scoreboard and shows the full output from failing modules.
- The command line interface `python -m src.autobench` prints this summary for the specified directory.

## A-3 Meta-RL Refactor Agent

- `src/meta_rl_refactor.py` implements a lightweight Q-learning agent that decides whether to
  *replace*, *refactor*, or *rollback* modules based on benchmark feedback.
- The agent exposes `select_action()` for epsilon-greedy exploration and `update()` to adjust
  its Q-table from observed rewards.

## A-4 Quantum Amplitude-Estimation HPO

- `src/quantum_hpo.py` provides a toy hyper-parameter search using a simulated
  quantum amplitude estimation routine.
- Call `QAEHyperparamSearch.search()` with a candidate parameter set and an
  evaluation function that returns `True` on success. The helper repeatedly
  estimates the success probability via either `amplitude_estimate()` or the
  Bayesian variant `amplitude_estimate_bayesian()` and returns the best
  performing setting. Passing `early_stop` halts the search once an estimate
  meets the given probability threshold. Set `max_workers` to evaluate
  candidates concurrently:

  ```python
  search = QAEHyperparamSearch(eval_func, params)
  best, prob = search.search(num_samples=5, early_stop=0.8, max_workers=4)
  ```
- See `docs/Plan.md` task **A-4** for context and goals.

## Pull Request Monitoring

- `src/pull_request_monitor.py` lists open pull requests and checks mergeability.
- The asynchronous helpers now accept an optional `aiohttp.ClientSession` so
  multiple API calls can share a single session. The `main()` helper creates
  one session when invoked with `--use-asyncio` and reuses it across requests.

## L-1 Collective Constitutional AI

- `src/collective_constitution.py` aggregates crowd-sourced principles into
  actionable rules.
- `derive_rules()` keeps principles supported by at least `min_agreement` users.
- `label_responses()` tags unlabeled text as safe or unsafe depending on rule
  matches.

## L-2 Deliberative Alignment

- `src/deliberative_alignment.py` implements a simple chain-of-thought checker.
- `DeliberativeAligner.check()` validates each reasoning step against a policy
  text and returns `True` only if no rule is violated.

## L-3 Iterative Constitutional Self-Alignment

- `src/iter_align.py` implements a lightweight iterative alignment loop.
- `IterativeAligner.iterate()` repeatedly critiques transcripts against current rules and
  extends the rule set with any flagged lines.
- This demonstrates a toy version of the "IterAlign" process described in the Plan.

## L-4 Critic-in-the-Loop RLHF

- `src/critic_rlhf.py` implements a lightweight trainer that blends human rewards
  with scores from a critic model.
- `CriticRLHF.update()` mixes the two feedback signals using a weighting factor
  and updates action values.
- `select_action()` returns the highest-valued action with optional
  epsilon-greedy exploration.

## C-7 Hierarchical Retrieval Memory

- `src/hierarchical_memory.py` and `src/link_slot_attention.py` provide a two-tier memory backed by FAISS.
- The store compresses vectors before writing them to disk and loads the nearest neighbours on demand.

## C-8 Distributed Hierarchical Memory Backend

- `src/hierarchical_memory.py` now includes optional gRPC support. `MemoryServer`
  wraps a `HierarchicalMemory` instance and serves ``Push`` and ``Query`` RPCs.
- Helper functions `push_remote()` and `query_remote()` send vectors to the
  server and retrieve nearest neighbours over the network. Asynchronous variants `push_remote_async()` and `query_remote_async()` allow non-blocking interaction when using ``grpc.aio``.
- The server constructor accepts an ``address`` and ``max_workers`` to control
  the bind host and connection pool size.
- `src/remote_memory.py` provides a small :class:`RemoteMemory` client that wraps
  these RPCs in a convenient Python interface.

### Distributed Memory Benchmark

`scripts/distributed_memory_benchmark.py` launches several `MemoryServer`
instances and measures the add and query throughput of
`DistributedMemory`. It first runs a single-node baseline and then
starts the requested number of servers to compare distributed
performance.

Run the benchmark with four servers as:

```bash
python scripts/distributed_memory_benchmark.py --servers 4 --vectors 100
```

## A-5 Multi-Modal World Model

- `src/multimodal_world_model.py` now implements a unified transformer that ingests text, images and low-level actions.
- `train_world_model()` fits the model on trajectory data and `rollout()` generates simulated transitions for downstream agents.

## A-6 Embodied Skill Transfer

- `src/robot_skill_transfer.py` maps video demonstrations to robot commands.
- `transfer_skills()` fine-tunes policies on a small set of real robot examples and returns the trained model.

## A-7 Self-Play World Model

- `src/self_play_env.py` defines a minimal environment and agent loop for automated skill discovery.
- `rollout_env()` runs the simulator and logs rewards so new policies can be trained from the generated traces.

## A-8 Integrated Self-Play & Skill Transfer

- The orchestrator in `src/self_play_skill_loop.py` alternates `self_play_env.rollout_env()` with `robot_skill_transfer.transfer_skills()` and logs the reward trajectory for each cycle.
- Each cycle fine-tunes policies on a small batch of real examples.

## A-9 Automated PR Conflict Checks

- `src/pr_conflict_checker.py` reuses `pull_request_monitor.list_open_prs()` and runs `git merge-base` to detect conflicts.
- Summaries appear in the AutoBench-style scoreboard.

## A-10 Goal-Oriented Evaluation Harness

- `src/eval_harness.py` gathers benchmark metrics from each module and compares them with the targets in `docs/Plan.md`.
- Running `python -m src.eval_harness` prints a pass/fail table for the whole project.
- For larger experiments run `scripts/distributed_eval.py --workers 4` (or pass `--hosts`) to split the evaluations across processes or nodes.

## L-5 Formal Verification Harness

- `src/formal_verifier.py` provides a small property checker that loads model snapshots and symbolically executes critical routines.
- `verify_model()` asserts invariants like gradient norms and output bounds before the model is released.

## M-1 Cross-Modal Fusion Architecture

- `src/cross_modal_fusion.py` embeds text, images and audio in one latent space.
- `train_fusion_model()` fine-tunes a shared encoder-decoder using CLIP- and Whisper-style objectives and `encode_all()` returns embeddings for retrieval.

## M-2 World-Model RL Bridge

- `src/world_model_rl.py` learns a generative world model from logged trajectories and runs model-based RL for rapid policy updates.
- The prototype interfaces with ``gym``-like data and provides ``rollout_policy()`` for offline rollout generation.

## M-3 Self-Calibration for Embodied Agents

- `src/embodied_calibration.py` adapts sensor and actuator parameters from a small set of real-world samples.
- `calibrate()` aligns simulation and hardware spaces so policies trained in simulation remain effective after deployment.

## M-4 Cross-Modal Data Ingestion Pipeline

- `src/data_ingest.py` provides helpers for downloading and aligning text, image and audio triples.
- Use `download_triples()` to fetch sample files and `align_triples()` to pair them by basename.
- `random_crop()` returns a random image crop while `generate_transcript()` summarises audio duration.

Example usage:

```python
from asi.data_ingest import (
    download_triples,
    align_triples,
    random_crop,
    generate_transcript,
)

triples = download_triples(text_urls, img_urls, aud_urls, "./data")
pairs = align_triples("./data/text", "./data/images", "./data/audio")
img = random_crop(Image.open(pairs[0][1]), (32, 32))
txt = generate_transcript(pairs[0][2])
```

## L-6 Mechanistic Interpretability Tools

- `src/transformer_circuits.py` provides utilities to record attention weights
  and ablate individual heads. `ActivationRecorder` registers hooks on named
  modules, while `head_importance()` measures output differences when heads are
  zeroed.

## Research workflow

1. **Select an algorithm** from `docs/Plan.md` that remains unsolved.
2. **Review recent literature** to confirm the open problems and techniques.
3. **Prototype the idea** by extending the relevant modules under `src/`.
   Keep the code modular so unit tests in `tests/` can import the new component.
4. **Run the test suite** with `pytest` after each change to catch regressions.
5. **Benchmark the implementation** using the provided scripts under `scripts/`
   or your own short experiments.
6. **Document results** in both `docs/Plan.md` and this file. Describe what
   worked, what failed, and any insights gained.

### Upcoming Implementation Tasks

- Create a `HybridRetention` module that combines the linear update from
  `MambaBlock` with the decay kernel in `RetNetRetention`. **Implemented** in
  `src/hybrid_retention.py` with a unit test.
- Extend `HierarchicalMemory` so `cross_modal_fusion.encode_all()` can store and
  retrieve averaged multimodal embeddings via `add_multimodal`.
- Rewrite `download_triples()` with asyncio as `download_triples_async` for faster
  dataset fetching.
- Add a `log_memory_usage()` helper to `eval_harness.py` and print GPU memory
  usage alongside accuracy metrics.
- Integrate `QAEHyperparamSearch` into `MetaRLRefactorAgent` to tune the
  exploration rate during refactoring.
- Rewrite `download_triples()` with asyncio to fetch dataset files
  concurrently. **Implemented** with an async helper using `aiohttp`.
- Add streaming RPCs to `MemoryServer` so batches of vectors can be pushed and
  queried in one call. Update `memory.proto` and the `RemoteMemory` client.
- Implement optional gradient checkpointing in `multimodal_world_model.py` via a
  `checkpoint_blocks` flag to cut training memory.
- Create `scripts/distributed_memory_benchmark.py` that measures throughput of
  `DistributedMemory` across multiple nodes.
- Implement a `PrioritizedReplayBuffer` in `self_play_env.py` and adapt
  `self_play_skill_loop.run_loop()` to sample transitions by reward. **Implemented**
- Create `scripts/distributed_eval.py` to run `eval_harness` across multiple
  processes or hosts and aggregate the results. **Implemented**
- Extend `transformer_circuits.py` with an `AttentionVisualizer` class that
  saves interactive attention heatmaps for interpretability experiments.
<<<<<<< HEAD
  **Implemented** in `src/transformer_circuits.py` with unit tests.
- Prototype a `GraphOfThoughtPlanner` that composes reasoning steps into a
  searchable graph for code refactoring decisions.
=======
- **Implemented** a `GraphOfThoughtPlanner` via `GraphOfThought` (see
  `src/graph_of_thought.py`) that composes reasoning steps into a searchable
  graph for code refactoring decisions.
>>>>>>> b35a571f
- Add a `NeuroSymbolicExecutor` module that runs logical constraints alongside
  neural world-model rollouts. **Implemented in `src/neuro_symbolic_executor.py`.**
- Implement a `DistributedTrainer` that automatically restarts failed
  processes and coordinates checkpoints with `DistributedMemory`. **Implemented**
  in `src/distributed_trainer.py` with tests.
- Build an `EdgeMemoryClient` to stream context vectors to `RemoteMemory`
  so edge devices can handle large-context inference. **Implemented**
- Create an `AdaptiveCurriculumScheduler` that blends curated data with
  self-play logs using reinforcement learning.
- Extend `QAEHyperparamSearch` to explore novel transformer components during
  architecture search.
- **Implemented** an `ElasticMoERouter` that scales the number of active experts
  according to real-time GPU utilization.
- Extend `HierarchicalMemory` with an `SSDCache` that prefetches high-frequency
  vectors for faster retrieval. *Implemented with a disk-backed cache and
  persistence helpers in `src/hierarchical_memory.py`.*
- Build an `AutoDatasetFilter` using generative noise detection to discard
  low-quality training samples before ingestion.
- Implement a `GenerativeDataAugmentor` that rolls out the world model to
  synthesize training triples and feeds them through `data_ingest`. **Implemented**
  in `src/generative_data_augmentor.py`.
- Add `continuous_eval.py` to schedule `eval_harness` and `autobench` after each
  pull request using GitHub Actions or a local cron job.
- Combine `GraphOfThoughtPlanner` with `MetaRLRefactorAgent` in an `AdaptivePlanner`
  module that ranks and applies refactor suggestions automatically.
- `src/neural_arch_search.py` implements distributed architecture search and is
  integrated with `eval_harness.py` to score candidate models automatically.
- Implement a `SelfHealingTrainer` that monitors distributed jobs and restarts
  failed runs to maintain full compute utilization.
- Extend `data_ingest.py` with an `offline_synthesizer` that uses the world
  model to generate synthetic multimodal triples for training.<|MERGE_RESOLUTION|>--- conflicted
+++ resolved
@@ -472,15 +472,12 @@
   processes or hosts and aggregate the results. **Implemented**
 - Extend `transformer_circuits.py` with an `AttentionVisualizer` class that
   saves interactive attention heatmaps for interpretability experiments.
-<<<<<<< HEAD
   **Implemented** in `src/transformer_circuits.py` with unit tests.
 - Prototype a `GraphOfThoughtPlanner` that composes reasoning steps into a
   searchable graph for code refactoring decisions.
-=======
 - **Implemented** a `GraphOfThoughtPlanner` via `GraphOfThought` (see
   `src/graph_of_thought.py`) that composes reasoning steps into a searchable
   graph for code refactoring decisions.
->>>>>>> b35a571f
 - Add a `NeuroSymbolicExecutor` module that runs logical constraints alongside
   neural world-model rollouts. **Implemented in `src/neuro_symbolic_executor.py`.**
 - Implement a `DistributedTrainer` that automatically restarts failed
