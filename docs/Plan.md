Below is a **shopping list of concrete algorithmic gaps** that must be closed on the road from
today’s LLMs to a self-improving Artificial Super-Intelligence (ASI).  Each entry names the
*exact algorithm (or family)*, why it matters, and what new result would count as “solved”.
Citations point to the most recent public work so you can drill straight into the details.

---

## 1  Scaling-Efficiency Algorithms

| ID      | Algorithm-to-solve                                  | What it must do                                                                                | Success criterion                                                                                        |
| ------- | --------------------------------------------------- | ---------------------------------------------------------------------------------------------- | -------------------------------------------------------------------------------------------------------- |
| **S-1** | **Sparse Mixture-of-Experts Routing (Switch-type)** | Activate ≤2 experts/token with *O*(1) router cost; keep cross-expert load-balance ≤3 % std-dev | 10 × parameter-count growth *without* >1.3 × training FLOPs ([medium.com][1])                            |
| **S-2** | **FlashAttention-3 kernel**                         | Exact soft-max attention in fused CUDA/ROCm kernel with block-wise recomputation               | ≥90 % GPU util. for 8 k→1 M tokens, Wall-time speed-up ≥2 × over FA-2 ([tridao.me][2])                   |
| **S-3** | **Scaling-law breakpoint model**                    | Predict test-loss vs (model, data, compute) past the current “diminishing-returns knee”        | Empirically fit to ≥3 new models above 3 T params; error <10 % ([businessinsider.com][3], [time.com][4]) |
| **S-4** | **4-bit Quantized LoRA Training**                   | Train LoRA-adapted models entirely in 4-bit weights                | ≤50 % memory of FP16 baseline at equal accuracy on 1 B+ params |

**Take-away:**  Parameter-scaling alone still improves raw capability, but returns are now *sub-linear*; the industry is already in the knee of the curve.  Architectural and data-efficiency gains (S-1, S-2) therefore matter more than brute size.

---

## 2  Long-/Infinite-Context Algorithms

| ID      | Algorithm-to-solve                              | What it must do                                                    | Success criterion                                                                                                            |
| ------- | ----------------------------------------------- | ------------------------------------------------------------------ | ---------------------------------------------------------------------------------------------------------------------------- |
| **C-1** | **Retentive Network (RetNet) retention kernel** | Drop-in replacement for attention with *O*(n) time/*O*(1) KV cache | BLEU within 1 % of baseline at 4 M-token eval; VRAM flat-line with sequence length ([arxiv.org][5])                          |
| **C-2** | **Mamba State-Space block**                     | Linear-time recurrent update + selective gating                    | Perplexity parity with Transformer on 1 M-token BookCorpus; throughput ≥1.8 × on A100 ([arxiv.org][6], [medium.com][7])      |
| **C-3** | **Hyena / H³ implicit-FFT filter**              | Long-range convolution with *O*(n log n) time                      | Stable training on 8 M tokens; gradient norm <2; downstream QA >90 % ([latent.space][8])                                     |
| **C-4** | **MegaByte hierarchical patching**              | Two-level decoder that chunks bytes then words                     | Predict 1 M-byte sequence with perplexity ≤1.05× GPT-J but 3× fewer FLOPs ([arxiv.org][9], [huggingface.co][10])             |
| **C-5** | **Top-k Sparse Attention for inference**        | Select k≈64 most-relevant keys each step                           | 20 %b/word latency cut at 1 M tokens; accuracy drop <0.5 pp ([arxiv.org][11])                                                |
| **C-6** | **RWKV infinite-context training loop**         | Constant-memory recurrence with token-shift trick                  | Train 7 B RWKV on 4 M-token samples, VRAM ≤80 GB; effective context ≥2 M at inference ([wiki.rwkv.com][12], [arxiv.org][13]) |
| **C-7** | **Hierarchical Retrieval Memory**         | Cache long-tail tokens in a disk-backed vector DB                     | Retrieval hit rate ≥85 % at 1 M tokens |
| **C-8** | **Distributed Hierarchical Memory Backend** | Share the vector store across nodes via a gRPC service (see `MemoryServer`, `RemoteMemory`) | Throughput scales to 4+ nodes with <1.2× single-node latency |

**Path to “trillion-token” context:** combine *C-1/2/3* for linear-or-sub-linear scaling, add **hierarchical retrieval** (store distant tokens in an external vector DB and re-inject on-demand).  Recurrence handles the whole stream; retrieval gives random access—context length becomes limited only by storage, not RAM.

---

## 3  Self-Improvement & Autonomy Algorithms

| ID      | Algorithm-to-solve                       | What it must do                                   | Success criterion                                                                                                  |
| ------- | ---------------------------------------- | ------------------------------------------------- | ------------------------------------------------------------------------------------------------------------------ |
| **A-1** | **LLM-powered Paper-to-Code Transpiler** | Parse LaTeX pseudo-code → unit-tested Python      | Auto-generate runnable code for ≥70 % of new arXiv ML papers within 24 h ([researchgate.net][14], [arxiv.org][15]) |
| **A-2** | **AutoBench Harness**                    | Sandbox every imported module, tag wins/losses    | Coverage ≥95 % pass; dashboard latency <2 min                                                                      |
| **A-3** | **Meta-RL Refactor Agent**               | Decide “replace / refactor / rollback” on modules | ≥15 % average benchmark uplift in 30 days                                                                          |
| **A-4** | **Quantum Amplitude-Estimation HPO**     | Use QAE to sample hyper-params with √N speed-up   | Same accuracy with ≤30 % wall-clock time vs classical Bayesian search ([arxiv.org][16])                            |
| **A-5** | **Multi-Modal World Model (Generalist)** | Jointly learn text, image and action dynamics     | ≥50 % success on multi-modal RL benchmarks; retrieval ≤2 × text-only baseline ([arxiv.org][23]) |
| **A-6** | **Embodied Skill Transfer (RT-2)**        | Map web-scale demonstrations to robot policies    | 80 % task success on a 100-skill benchmark after <1 h fine-tuning ([arxiv.org][24]) |
| **A-7** | **Self-Play World Model**                 | Train an environment simulator for iterative skill discovery | Achieve >20 % improvement on held-out tasks in 1 month |
| **A-8** | **Integrated Self-Play & Skill Transfer** | Alternate self-play rollouts with real-world fine-tuning | >30 % improvement over running either loop alone |
| **A-9** | **Automated PR Conflict Checks** | Summarize merge conflicts for all open pull requests | Detection completes in <2 min per repo |
| **A-10** | **Goal-Oriented Evaluation Harness** | Benchmark each algorithm against its success criteria | Single command prints pass/fail scoreboard |

---

## 4  Alignment & Control Algorithms

| ID      | Algorithm-to-solve                                      | What it must do                                               | Success criterion                                                                            |
| ------- | ------------------------------------------------------- | ------------------------------------------------------------- | -------------------------------------------------------------------------------------------- |
| **L-1** | **Constitutional AI 2.0 (Collective)**                  | Derive rules from *crowd-sourced* principles, then self-train | Harmlessness eval ≥95 % pass, no human labels ([ui.adsabs.harvard.edu][17], [arxiv.org][18]) |
| **L-2** | **Deliberative Alignment**                              | Chain-of-thought check against explicit policy text           | Red-team jailbreak rate <2 % on AdvBench ([openai.com][19])                                  |
| **L-3** | **Iterative Constitutional Self-Alignment (IterAlign)** | Auto-draft rules, critique, self-refine                       | 3-round loop closes ≥70 % harmful loopholes each cycle ([ui.adsabs.harvard.edu][20])         |
| **L-4** | **Critic-in-the-Loop RLHF**                             | Use a stronger “CriticGPT” to grade outputs                   | Bug-catch rate +60 % vs human-only RLHF ([wired.com][21])                                    |
| **L-5** | **Formal Verification Harness** | Prove critical safety invariants over model updates | 95 % of release candidates pass property checks |
| **L-6** | **Mechanistic Interpretability Tools** | Instrument and ablate transformer circuits for transparent debugging | Replicable head-importance traces on a 10 B+ parameter model |

---

## 5  Multimodal & Embodied Algorithms

| ID      | Algorithm-to-solve                      | What it must do                                                                     | Success criterion                                                                |
| ------- | --------------------------------------- | ----------------------------------------------------------------------------------- | -------------------------------------------------------------------------------- |
| **M-1** | **Cross-Modal Fusion Architecture**     | Learn a single latent space for text, images and audio                              | ≥85 % F1 on zero-shot image↔text retrieval; audio caption BLEU within 5 % of SOTA |
| **M-2** | **World-Model RL Bridge**               | Train a generative world model from logs and run model-based RL for fast policy updates | Real robot tasks reach 90 % of offline policy reward after <10k physical steps   |
| **M-3** | **Self-Calibration for Embodied Agents**| Adapt sensors and actuators from small real-world samples                           | Simulation-trained policies retain ≥80 % success with <1k labelled real samples   |
| **M-4** | **Cross-Modal Data Ingestion Pipeline** | Pair text, images and audio from open datasets with augmentations | Prepare 1 M aligned triples in under 1 h with retrieval F1 near baseline |

The helper `download_triples()` now uses `aiohttp` to fetch files concurrently, speeding up dataset preparation.

---

## 6  Will “just scaling Transformers” reach ASI?

* Empirical scaling-law fits (S-3) and industry reports show *sharp diminishing returns* past the multi-trillion-parameter scale ([pnas.org][22], [time.com][4]).
* **Therefore:** Raw scaling is **necessary but not sufficient**.  Breakthroughs in *long-term memory (Section 2)*, *autonomous self-improvement (Section 3)*, and *robust alignment (Section 4)* are all required to bridge the gap to ASI.

---

### Practical roadmap to “infinite” context

1. **Linear-time backbone** (Mamba / RetNet).
2. **Streaming compression**: reservoir sampling + learned lossy compress to keep working set ≤O(log T).
3. **Hierarchical memory**: SSD-based vector store with learnable “link slots” (top-k retrieval).
4. **Chunk-wise retraining**: periodically fine-tune on *own* long-horizon transcripts to internalise far-past facts (solve catastrophic forgetting).

Combine 1-4 and the *effective* context limit becomes hardware bandwidth, not model design—conceptually “infinite”.

---

### Bottom line

* **Transformers will stay in the loop**, but solving *S-1 → S-3* + *C-1 → C-6* is what lifts the ceiling.
* **Quantum speed-ups (A-4)** slash search times yet do **not** remove the need for the safety stack (*L-1 → L-4*).
* When these algorithmic boxes are all ticked—and only then—scaling the system as a whole (not just the parameters) gives you a credible trajectory toward ASI.

### Current progress

- Prototype modules for **S-1** and **S-2** have been added in `src/`.
- `src/moe_router.py` offers `HashRouter` and a `SwitchRouter` with learned gating and load-balance reporting.
- The router now accepts a `temperature` parameter and exposes `balance_loss_probs()` and
  `token_drop_rate()` metrics. With `temperature=0.7`, `scripts/benchmark_moe.py` reports
  load-balance std around **0.02**.
- `src/moe_layer.py` defines a simple MoE feed-forward layer using those routers.
- `src/flash_attention3.py` wraps the FlashAttention‑3 kernel and exposes `_HAS_FLASH3`.
- `scripts/benchmark_moe.py` and `scripts/moe_vs_dense.py` estimate FLOPs with and without routing; both now accept `--router switch`.
- `src/scaling_law.py` implements a `BreakpointScalingLaw` model for the **S-3**
  scaling-law breakpoint task.
- `src/scaling_breakpoint.py` provides a light-weight `fit_breakpoint()` helper
  that returns a dataclass `BreakpointModel` with piecewise slopes.
- `src/retnet_retention.py` implements a RetNet-style retention kernel for **C-1**.
- `src/mamba_block.py` provides a simplified Mamba state-space block for **C-2**.
- `src/hyena_filter.py` implements the implicit-FFT filter for **C-3**.
- `src/streaming_compression.py` maintains a reservoir buffer with a small
  autoencoder for **streaming compression**.
- `src/vector_store.py` stores embeddings in memory and now supports a
  disk-backed `FaissVectorStore`.
- `src/hierarchical_memory.py` ties compression and retrieval together for
  hierarchical context. With a database path it hooks into FAISS so far-past
  tokens reload from disk automatically. Search results remain on the
  same device as the query.
- `src/link_slot_attention.py` implements retrieval-augmented attention that
  fetches top-k vectors from the hierarchical memory for each token.
- `src/megabyte_patching.py` adds a hierarchical byte patcher for **C-4**.
- `src/topk_sparse_attention.py` implements a top-k inference kernel for **C-5**.
- `src/paper_to_code.py` transpiles LaTeX pseudo-code to Python for **A-1**.
- `src/autobench.py` runs isolated test modules for **A-2** and
  `summarize_results()` prints a concise scoreboard with snippets from failing
  outputs.
- `src/meta_rl_refactor.py` implements a small Q-learning agent for **A-3**.
- `src/quantum_hpo.py` provides a quantum amplitude-estimation search for **A-4**. It now accepts architecture parameters to evaluate candidate transformer components.
- `src/rwkv_loop.py` demonstrates the infinite-context loop for **C-6**.
- `src/chunkwise_retrainer.py` implements chunk-wise retraining on long transcripts.
- `src/collective_constitution.py` aggregates crowd-sourced rules for **L-1**.
- `src/deliberative_alignment.py` checks chain-of-thought steps for **L-2**.
- `src/iter_align.py` runs a simple iterative alignment loop for **L-3**.
- `src/critic_rlhf.py` provides a minimal critic-driven RLHF loop for **L-4**.
  See `docs/Implementation.md` and `docs/load_balance.md` for details.
- `src/pull_request_monitor.py` now supports asynchronous GitHub queries using
  `aiohttp` for faster monitoring of open pull requests.
- `src/lora_quant.py` provides 4-bit LoRA adapters and `apply_quant_lora()` to
  inject them into existing models.
- `src/cross_modal_fusion.py` encodes text, images and audio in a shared space
  with a contrastive training helper.
- `src/multimodal_world_model.py` unifies these embeddings with actions for
  world-model rollouts.
- `src/world_model_rl.py` contains a tiny model-based RL loop and evaluation
  helpers.
- `src/robot_skill_transfer.py` maps demonstration frames to control commands.
- `src/self_play_env.py` and `src/embodied_calibration.py` offer a sandbox for
  self-play and a sensor calibration routine.
- `src/formal_verifier.py` checks model snapshots against custom invariants.
- `src/eval_harness.py` aggregates metrics from all modules and prints a pass/fail scoreboard. The CLI now supports a `--concurrent` flag to run evaluations asynchronously via `evaluate_modules_async()`.
- `scripts/distributed_eval.py` runs the harness across multiple processes or hosts and aggregates the results for large-scale testing.
- `src/transformer_circuits.py` records attention weights and lets researchers ablate individual heads for interpretability experiments.

### Recommended next steps

- **Pinpoint a high-impact algorithm** from the tables above. Unsolved entries
  under Sections 1–3 yield the biggest leverage on capability.
- **Survey the latest papers** referenced in each section to understand the
  current state of the art and gaps that remain.
- **Formulate a clear research question** that ties the algorithm to a concrete
  success criterion from the table.
- **Prototype using the existing modules** in `src/` and keep the code modular
  so new components plug into the test suite.
- **Run `pytest`** after any code change to ensure baseline stability before
  measuring performance on benchmarks.
- **Document findings** in this file and in `docs/Implementation.md` so others
  can reproduce the experiments and build upon them.

### Short-Term Research Tasks

1. **Hybrid retention backbone**: Fuse `RetNetRetention` with `MambaBlock` and
   measure throughput and memory compared with the individual kernels.
   *Implemented in `src/hybrid_retention.py` with unit tests.*
2. **Cross-modal retrieval memory**: Store embeddings from
   `cross_modal_fusion.encode_all()` inside `HierarchicalMemory` and evaluate
   retrieval accuracy on 1&nbsp;M-token streams.
3. **LoRA-quantized world model**: Apply `apply_quant_lora()` to the
   multimodal world model and confirm the RL bridge still meets reward targets
   with half the memory use.
4. **QAE-guided refactoring**: Employ `QAEHyperparamSearch` to tune exploration
   parameters in `MetaRLRefactorAgent` and track benchmark uplift.
5. **Scalability metrics**: *(done)* `eval_harness.py` now records GPU memory
   usage via `log_memory_usage()` and prints it alongside pass/fail results.
6. **Distributed memory benchmark**: Run `DistributedMemory` with four
   `MemoryServer` nodes using `distributed_memory_benchmark.py` and measure
   query latency and throughput versus the single-node baseline.
7. **MemoryServer streaming API**: Benchmark the new batched push/query
   endpoints and report latency savings over single-vector calls.
8. **Checkpointed world model**: *(done)* the multimodal world model now
   supports a `checkpoint_blocks` flag which reduces memory usage during
   training.
9. **Self-play dataset fusion**: Feed trajectories from
   `self_play_skill_loop` into `multimodal_world_model.train_world_model()`
   to test world-model learning from mixed-modality self-play data.
10. **Attention trace analysis**: Use the new `AttentionVisualizer` to
   inspect long-context retrieval patterns on ≥1&nbsp;M-token evaluations.
11. **Graph-of-thought planning**: Implement `GraphOfThought` (see
    `src/graph_of_thought.py`) and measure refactor quality gains over the
    baseline meta-RL agent.
12. **Neuro-symbolic world model**: Integrate `NeuroSymbolicExecutor` with
    `world_model_rl.rollout_policy()` and log constraint violations.
    *Implemented as `src/neuro_symbolic_executor.py`.*
13. **Self-healing distributed trainer**: Wrap `world_model_rl.train_world_model()`
    in a `DistributedTrainer` that automatically resumes from failures.
    *Implemented in `src/distributed_trainer.py` with integration tests.*
14. **Edge-memory virtualization**: Stream context from `HierarchicalMemory`
    through `RemoteMemory` so low-memory devices can handle large-context
    inference. *Implemented in `src/edge_memory_client.py` with tests.*
15. **Adaptive curriculum scheduler**: Mix curated datasets with self-play logs
    via reinforcement learning to accelerate skill acquisition. Implemented in
    `adaptive_curriculum.py` and used by `self_play_skill_loop`.
16. **Quantum architecture search**: Extend `QAEHyperparamSearch` to explore
    novel transformer components and report promising variants.
<<<<<<< HEAD
    *Implemented in `src/quantum_hpo.py` with unit tests.*
17. **Elastic mixture-of-experts routing**: Implement `ElasticMoERouter` to vary
    expert counts with GPU load and compare load balance with the static router.
=======
17. **Elastic mixture-of-experts routing**: *Implemented in `src/elastic_moe_router.py`.*
    The router varies active expert counts based on GPU load and compares load
    balance with the static `SwitchRouter`.
>>>>>>> feff4ae7
18. **Hierarchical SSD caching**: Add an `SSDCache` layer in `HierarchicalMemory`
    that prefetches frequently accessed vectors for low-latency retrieval. *Implemented
    in `src/hierarchical_memory.py` with persistence utilities and unit tests.*
19. **Generative noise filtering**: Use `AutoDatasetFilter` during data ingest to
    prune low-quality samples and track the effect on training stability.
20. **Generative data augmentor**: Use `GenerativeDataAugmentor` to synthesize
    new training triples from world-model rollouts and expand the dataset. The
    module integrates with `data_ingest` for easy ingestion.
21. **Continuous evaluation**: Run `continuous_eval.py` after each pull request
    to track benchmark progress automatically.
22. **Adaptive planning agent**: Merge `GraphOfThoughtPlanner` with
    `MetaRLRefactorAgent` to auto-rank refactor strategies.
23. **Neural architecture search**: Evaluate `src/neural_arch_search.py` across
    candidate module configurations and report accuracy vs. compute costs.
24. **Self-healing distributed training**: Deploy `SelfHealingTrainer` to
    restart failed jobs automatically and track overall utilization.
25. **World-model data synthesis**: Use the `offline_synthesizer` to generate
    synthetic multimodal triples and measure retrieval improvements.

[1]: https://medium.com/%40shekharsomani98/implementation-of-mixture-of-experts-using-switch-transformers-8f25b60c33d3?utm_source=chatgpt.com "Implementation of Mixture of Experts using Switch Transformers"
[2]: https://tridao.me/blog/2024/flash3/?utm_source=chatgpt.com "FlashAttention-3: Fast and Accurate Attention with Asynchrony and ..."
[3]: https://www.businessinsider.com/openai-orion-model-scaling-law-silicon-valley-chatgpt-2024-11?utm_source=chatgpt.com "OpenAI is reportedly struggling to improve its next big AI model. It's a warning for the entire AI industry."
[4]: https://time.com/7178328/is-ai-progress-slowing-down/?utm_source=chatgpt.com "Has AI Progress Really Slowed Down?"
[5]: https://arxiv.org/abs/2307.08621?utm_source=chatgpt.com "Retentive Network: A Successor to Transformer for Large Language Models"
[6]: https://arxiv.org/abs/2312.00752?utm_source=chatgpt.com "Mamba: Linear-Time Sequence Modeling with Selective State Spaces"
[7]: https://medium.com/%40adnanmasood/long-context-windows-in-large-language-models-applications-in-comprehension-and-code-03bf4027066f?utm_source=chatgpt.com "Long-Context Windows in Large Language Models - Medium"
[8]: https://www.latent.space/p/2024-post-transformers?utm_source=chatgpt.com "2024 in Post-Transformers Architectures (State Space Models ..."
[9]: https://arxiv.org/html/2501.10322v2?utm_source=chatgpt.com "Hierarchical Autoregressive Transformers: Combining Byte - arXiv"
[10]: https://huggingface.co/papers/2305.07185?utm_source=chatgpt.com "MEGABYTE: Predicting Million-byte Sequences with ... - Hugging Face"
[11]: https://arxiv.org/html/2502.06766v2?utm_source=chatgpt.com "Exploiting Sparsity for Long Context Inference: Million Token ... - arXiv"
[12]: https://wiki.rwkv.com/advance/architecture.html?utm_source=chatgpt.com "RWKV Architecture History"
[13]: https://arxiv.org/html/2503.22196v1?utm_source=chatgpt.com "A Memory-Efficient Infinite-Context Transformer for Edge Devices"
[14]: https://www.researchgate.net/publication/383428335_CodeRefine_A_Pipeline_for_Enhancing_LLM-Generated_Code_Implementations_of_Research_Papers?utm_source=chatgpt.com "(PDF) CodeRefine: A Pipeline for Enhancing LLM-Generated Code ..."
[15]: https://arxiv.org/html/2412.15262v1?utm_source=chatgpt.com "Advanced ingestion process powered by LLM parsing for RAG system"
[16]: https://arxiv.org/pdf/2412.00567?utm_source=chatgpt.com "[PDF] arXiv:2412.00567v1 [quant-ph] 30 Nov 2024"
[17]: https://ui.adsabs.harvard.edu/abs/2024arXiv240607814H/abstract?utm_source=chatgpt.com "Collective Constitutional AI: Aligning a Language Model with Public ..."
[18]: https://arxiv.org/abs/2212.08073?utm_source=chatgpt.com "Constitutional AI: Harmlessness from AI Feedback - arXiv"
[19]: https://openai.com/index/deliberative-alignment/?utm_source=chatgpt.com "Deliberative alignment: reasoning enables safer language models"
[20]: https://ui.adsabs.harvard.edu/abs/2024arXiv240318341C/abstract?utm_source=chatgpt.com "IterAlign: Iterative Constitutional Alignment of Large Language Models"
[21]: https://www.wired.com/story/openai-rlhf-ai-training?utm_source=chatgpt.com "OpenAI Wants AI to Help Humans Train AI"
[22]: https://www.pnas.org/doi/10.1073/pnas.2413443122?utm_source=chatgpt.com "Scaling language model size yields diminishing returns for ... - PNAS"
[23]: https://arxiv.org/abs/2205.06175?utm_source=chatgpt.com "A Generalist Agent"
[24]: https://arxiv.org/abs/2307.15424?utm_source=chatgpt.com "RT-2: Vision-Language-Action Models"
[25]: https://github.com/features/actions?utm_source=chatgpt.com "GitHub Actions for automated repository processing"
[26]: https://arxiv.org/abs/2211.00564?utm_source=chatgpt.com "Transformer Circuits: Mechanistic Interpretability"<|MERGE_RESOLUTION|>--- conflicted
+++ resolved
@@ -222,15 +222,10 @@
     `adaptive_curriculum.py` and used by `self_play_skill_loop`.
 16. **Quantum architecture search**: Extend `QAEHyperparamSearch` to explore
     novel transformer components and report promising variants.
-<<<<<<< HEAD
     *Implemented in `src/quantum_hpo.py` with unit tests.*
-17. **Elastic mixture-of-experts routing**: Implement `ElasticMoERouter` to vary
-    expert counts with GPU load and compare load balance with the static router.
-=======
 17. **Elastic mixture-of-experts routing**: *Implemented in `src/elastic_moe_router.py`.*
     The router varies active expert counts based on GPU load and compares load
     balance with the static `SwitchRouter`.
->>>>>>> feff4ae7
 18. **Hierarchical SSD caching**: Add an `SSDCache` layer in `HierarchicalMemory`
     that prefetches frequently accessed vectors for low-latency retrieval. *Implemented
     in `src/hierarchical_memory.py` with persistence utilities and unit tests.*
