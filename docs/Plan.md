--- conflicted
+++ resolved
@@ -481,18 +481,17 @@
 41b1. **Multilingual Graph UI**: The HTML interface offers a language selector so
       nodes are displayed and edited in the chosen language using
       `CrossLingualReasoningGraph.translate_node()`.
-<<<<<<< HEAD
+
 41b2. **Graph UI search box**: Users can search reasoning nodes via the web
       interface. Results are translated to the chosen language using
       `CrossLingualTranslator` so cross-lingual queries match node text.
 41b3. **Cached translations**: `GraphUI` now caches graph JSON per language,
       reducing repeated translation work during high-load periods.
-=======
-41b2. **Cross-lingual graph search**: `CrossLingualReasoningGraph.search()`
+41b4. **Cross-lingual graph search**: `CrossLingualReasoningGraph.search()`
       translates the query language, embeds all nodes and returns IDs ordered by
       similarity. Embeddings are cached per language to speed up repeated
       queries.
->>>>>>> 7e5c0263
+
 41c. **Multimodal reasoning graph**: `CrossLingualReasoningGraph.add_step()`
      accepts `image_embed` and `audio_embed`. Use `embed_modalities()` from
      `CrossModalFusion` to generate vectors. `ReasoningHistoryLogger` preserves
