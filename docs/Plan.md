--- conflicted
+++ resolved
@@ -389,6 +389,11 @@
 
 
 84. **Temporal telemetry monitoring**: `MemoryEventDetector` parses logged hardware metrics and flags change points. `TelemetryLogger` stores these events so the memory dashboard exposes them via `/events`.
+82. **Dataset discovery pipeline**: `dataset_discovery.py` scans RSS feeds from
+    HuggingFace and Kaggle, storing dataset names, URLs and license text in a
+    lightweight SQLite database. `license_inspector.py` loads the database to
+    flag incompatible licenses. The plan is to crowd‑source additional data hub
+    scrapers so community members can contribute new sources via pull requests.
 
 
 
@@ -424,14 +429,4 @@
 [23]: https://arxiv.org/abs/2205.06175?utm_source=chatgpt.com "A Generalist Agent"
 [24]: https://arxiv.org/abs/2307.15424?utm_source=chatgpt.com "RT-2: Vision-Language-Action Models"
 [25]: https://github.com/features/actions?utm_source=chatgpt.com "GitHub Actions for automated repository processing"
-<<<<<<< HEAD
 [26]: https://arxiv.org/abs/2211.00564?utm_source=chatgpt.com "Transformer Circuits: Mechanistic Interpretability"
-74. **Federated knowledge graph memory**: Replicate triples across nodes via `FederatedKGMemoryServer` so that after network partitions all servers agree on the same graph. Success is 100% retrieval consistency across two peers after concurrent updates.
-75. **Dataset discovery pipeline**: `dataset_discovery.py` scans RSS feeds from
-    HuggingFace and Kaggle, storing dataset names, URLs and license text in a
-    lightweight SQLite database. `license_inspector.py` loads the database to
-    flag incompatible licenses. The plan is to crowd‑source additional data hub
-    scrapers so community members can contribute new sources via pull requests.
-=======
-[26]: https://arxiv.org/abs/2211.00564?utm_source=chatgpt.com "Transformer Circuits: Mechanistic Interpretability"
->>>>>>> 6eea8e33
